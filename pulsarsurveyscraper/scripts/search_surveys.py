--- conflicted
+++ resolved
@@ -4,8 +4,7 @@
 import os
 import re
 import sys
-<<<<<<< HEAD
-=======
+
 
 import numpy as np
 from astropy import units as u
@@ -14,7 +13,7 @@
 
 import pulsarsurveyscraper
 import pulsarsurveyscraper.output
->>>>>>> ae5b3acb
+
 
 import numpy as np
 from astropy import units as u
