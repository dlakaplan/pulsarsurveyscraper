import argparse
import json
import os
import re
import sys
import time
import typing
import urllib

import numpy as np
import requests
from astropy import log
from astropy import units as u
from astropy.coordinates import SkyCoord
from astropy.io import ascii
from astropy.table import Column, Table, MaskedColumn, vstack
from astropy.time import Time
from bs4 import BeautifulSoup
import csv
# import from another file
import pygedm
from .surveys import Surveys


def extract_from_json(jsondict, keylist):
    """
    Extract a value from a JSON dictionary and a list of keys
    """
    if len(keylist) == 1:
        return jsondict[keylist[0]]
    return extract_from_json(jsondict[keylist[0]], keylist[1:])


def name_to_position(name: str) -> SkyCoord:
    """
    parses a pulsar name like J1234+5656 and returns an astropy SkyCoord object
    returns None if parsing fails

    Args:
        name (str): name to parse

    Returns:
        SkyCoord: the coordinates corresponding to the name (or None)

    formats:
    J1234+56
    J1234.5+56
    J123456+56
    J123456.7+56
    J1234+12.3
    J1234+1234
    J1234+1234.5
    J1234+123456
    J1234+123456.7

    """
    # remove any characters that are not a digit, decimal, or sign
    # also replace unicode 8722 (minus sign) with standard "-"
    name = re.sub(chr(8722), "-", name)
    name = re.sub(r"[^\d\.\+-]", "", name)
    if not ("+" in name or "-" in name):
        log.error(
            f"Error converting pulsar name '{name}' to RA/Dec: name {name} does not contain '+' or '-'"
        )
        return None
    if "-" in name:
        try:
            ra, dec = name.split("-")
        except ValueError as e:
            log.error("Error converting pulsar name '{}' to RA/Dec: {}".format(name, e))
            return None
        sign = "-"
    else:
        try:
            ra, dec = name.split("+")
        except ValueError as e:
            log.error("Error converting pulsar name '{}' to RA/Dec: {}".format(name, e))
            return None
        sign = "+"
    match = re.match(
        r"J?(?P<hour>\d{2})(?P<minute>\d{2,4})(?P<decimal>\.?)(?P<frac>\d*)", ra
    )
    if match:
        if len(match.group("minute")) == 2:
            # HHMM
            ra_hms = "{}:{}{}{}".format(
                match.group("hour"),
                match.group("minute"),
                match.group("decimal"),
                match.group("frac"),
            )
        elif len(match.group("minute")) == 4:
            # HHMMSS
            ra_hms = "{}:{}:{}{}{}".format(
                match.group("hour"),
                match.group("minute")[:2],
                match.group("minute")[2:4],
                match.group("decimal"),
                match.group("frac"),
            )
        else:
            log.error("Cannot parse RA string '{}' from source '{}'".format(ra, name))
            return None
    else:
        log.error("Cannot parse RA string '{}' from source '{}'".format(ra, name))
        return None
    match = re.match(
        r"(?P<degree>\d{2})(?P<minute>\d{0,4})(?P<decimal>\.?)(?P<frac>\d*)", dec
    )
    if match:
        if len(match.group("minute")) == 0:
            # DD.D
            dec_dms = "{}{}{}".format(
                match.group("degree"),
                match.group("decimal"),
                match.group("frac"),
            )

        elif len(match.group("minute")) == 2:
            # DDMM
            dec_dms = "{}:{}{}{}".format(
                match.group("degree"),
                match.group("minute"),
                match.group("decimal"),
                match.group("frac"),
            )
        elif len(match.group("minute")) == 4:
            # DDMMSS
            dec_dms = "{}:{}:{}{}{}".format(
                match.group("degree"),
                match.group("minute")[:2],
                match.group("minute")[2:4],
                match.group("decimal"),
                match.group("frac"),
            )
        else:
            log.error("Cannot parse Dec string '{}' from source '{}'".format(dec, name))
            return None
    else:
        log.error("Cannot parse Dec string '{}' from source '{}'".format(dec, name))
        return None

    try:
        c = SkyCoord(ra_hms, sign + dec_dms, unit=("hour", "deg"))
    except ValueError as e:
        log.error("Cannot parse RA/Dec {},{}: {}".format(ra_hms, sign + dec_dms, e))
        return None
    return c


def parse_equcoord(ra, dec):
    """
    parse_equcoord(ra,dec)

    parse strings ra,dec and try to turn into a SkyCoord

    Args:
        ra (str): ra string
        dec (str): dec string

    Returns:
        SkyCoord or None (on failure)

    """
    try:
        import pdb; pdb.set_trace()
        if (re.search(r"[^\d.+\-]", ra) is None) and (
            re.search(r"[^\d.+\-]", dec) is None
        ):
            coord = SkyCoord(ra, dec, unit="deg")
        else:
            coord = SkyCoord(ra, dec)
    except ValueError:
        try:
            coord = SkyCoord(ra, dec, unit=("hour", "deg"))
        except ValueError:
            log.error("Unable to parse input coordinates '{},{}'".format(ra, dec))
            return None
    return coord


def parse_galcoord(l, b):
    """
    parse_equcoord(l,b)

    parse strings l,b and try to turn into a SkyCoord

    Args:
        l (str): l string
        b (str): b string

    Returns:
        SkyCoord or None (on failure)

    """
    try:
        if (re.search(r"[^\d.+\-]", l) is None) and (
            re.search(r"[^\d.+\-]", b) is None
        ):
            coord = SkyCoord(l, b, unit="deg", frame="galactic")
        else:
            coord = SkyCoord(l, b, frame="galactic")
    except ValueError:
        log.error("Unable to parse input coordinates '{},{}'".format(ra, dec))
        return None
    return coord


def deduplicate_table(
    data,
    period_error=0.02,
    DM_error=0.02,
    distance=1 * u.deg,
    precedence={"ATNF": 0, "GalacticMSPs": 1},
):
    """Deduplicate the pulsar table

    Identifies potential duplicates based on position match, period match, DM match
    does not remove them but flags them in the table (adds a column named "Duplicate?")

    Parameters
    ----------
    data : astropy.table.Table
        Input pulsar table
    period_error : float
        fractional period tolerance for a match (default = 0.02)
    DM_error : float
        fractional DM tolerance for a mtch (default = 0.02)
    distance: astropy.unit.Quantity
        angular distance for a match (default = 1*u.deg)
    precedence: dict
        precedence order for surveys.  If not listed all others are equivalent

    Adds a column to self.data named "Duplicate?" with potential matches
    """

    coord = SkyCoord(data["RA"], data["Dec"])

    i1, i2, d2, _ = coord.search_around_sky(coord, seplimit=distance)
    unique_sources = []
    duplicate_sources = []
    duplications = {}
    duplicate_column = [None] * len(data)

    for j in i1:
        if j in duplicate_sources:
            # already identified as a duplicate
            continue
        possible_matches = i2[(i1 == j) & (i2 != j)]
        # make sure the potential matches weren't already identified
        possible_matches = np.setdiff1d(possible_matches, unique_sources)
        possible_matches = np.setdiff1d(possible_matches, duplicate_sources)
        if possible_matches.sum() == 0:
            unique_sources.append(j)
            continue
        period_match = (
            np.fabs((data["P"][possible_matches] - data["P"][j]) / data["P"][j])
            < period_error
        )
        DM_match = (
            np.fabs((data["DM"][possible_matches] - data["DM"][j]) / data["DM"][j])
            < DM_error
        )
        # we want ones that end is a number (not a letter)
        isnotGC = np.array(
            [re.search(r"\d$", x) is not None for x in data["PSR"][possible_matches]]
        )

        match = period_match & DM_match & isnotGC

        if match.any():
            all_matches = np.append(possible_matches[match], j)
            order = np.zeros(len(all_matches))
            for k in range(len(all_matches)):
                if data["survey"][all_matches[k]] in precedence:
                    order[k] = precedence[data["survey"][all_matches[k]]]
                else:
                    order[k] = len(precedence)
            all_matches = all_matches[np.argsort(order)]
            unique = all_matches[0]
            dups = all_matches[1:]
            unique_sources.append(unique)
            duplicate_sources += list(dups)
            duplications[unique] = list(dups)
            for k in dups:
                duplicate_column[k] = f"{data[unique]['survey']}:{data[unique]['PSR']}"
                # print(f"Found sources {list(dups)} are duplicates of {unique}")
                # print(data[all_matches])
            else:
                unique_sources.append(j)

    data.add_column(Column(duplicate_column, name="Duplicate?"))


class PulsarSurvey:
    """
    PulsarSurvey()

    top-level class for pulsar survey scraping
    defines class-level read() function which goes to appropriate subclass
    also has write() function

    survey_specs contains:
    * the main URL
    * the type (HTML, JSON, ATNF)
    * period_units (ms or s)
    * start_row (optional for JSON/ATNF)
    * pulsar_column, period_column, DM_column, ra_column, dec_column (the last two optional for all)
    * coordinate_frame, ra_unit, dec_unit (if ra_column/dec_column supplied)
    * table_index (the table number on a page)

    general logic is to read a survey from its website
    construct astropy Table with the contents

    columns:
    PSR: name of pulsar
    P: period of pulsar (ms)
    DM: DM of pulsar
    RA: RA of pulsar (deg)
    Dec: Dec of pulsar (deg)

    also adds metadata about the survey name, site URL, and date retrieved

    Args:
       survey_name (str): name of survey
       survey_specs (dict): dictionary containing other needed info (such as "url")

    has method load_specs() which sets default parameter values and overides if others are supplied
    """

    subclasses = {}

    def __init__(
        self,
        survey_name: str = None,
        survey_specs: dict = None,
    ):
        self.survey_name = survey_name
        self.load_specs(survey_specs)

    @classmethod
    def register(cls, survey_type):
        def decorator(subclass):
            cls.subclasses[survey_type] = subclass
            return subclass

        return decorator

    def load_specs(self, survey_specs):
        """
        Args:
            survey_specs (dict): dictionary with parameter values to override defaults

        """
        # defaults
        self.update = None
        self.data = None
        self.pulsar_column = None
        self.period_column = None
        self.DM_column = None
        self.dist_column = None
        self.period_units = None
        self.start_row = None
        self.ra_column = None
        self.dec_column = None
        self.coordinate_frame = "icrs"
        self.ra_unit = "hour"
        self.dec_unit = "deg"
        self.table_index = 0
        self.survey_url = survey_specs["url"]
        for k in survey_specs:
            self.__dict__[k] = survey_specs[k]

    @classmethod
    def read(cls, survey_name: str = None, survey_specs: dict = None):
        """
        Args:
            survey_name (str): name of survey
            survey_specs (dict): dictionary containing other needed info (such as "url")

        Returns:
            PulsarSurvey: instance of the appropriate subclass

        """
        if survey_specs["type"] not in cls.subclasses:
            log.error("Bad survey type {}".format(survey_specs["type"]))
            return None
        return cls.subclasses[survey_specs["type"]](
            survey_name=survey_name, survey_specs=survey_specs
        )

    def write(self, filename: str, overwrite: bool = False):
        """
        Writes data to HDF5 file

        Args:
            filename (str): name of file for output
            overwrite (bool, optional): whether to overwrite existing output files.  Defaults to False

        """
        self.data.write(filename, serialize_meta=True, path="data", overwrite=overwrite)
        log.info(
            "Wrote data for survey '{}' to '{}'".format(self.survey_name, filename)
        )


@PulsarSurvey.register("HTML")
class HTMLPulsarSurvey(PulsarSurvey):
    """
    HTMLPulsarSurvey(PulsarSurvey)

    subclass appropriate for pages contained in HTML <table>s
    some special logic built-in for handling google tables (SUPERB)
    and poorly-formatted HTML (DMB, GBT350)

    """

    def __init__(
        self,
        survey_name: str = None,
        survey_specs: dict = None,
    ):
        self.survey_name = survey_name
        self.load_specs(survey_specs)

        start_time = time.time()
        # parse as a HTML table
        tables=[]
        while len(tables)==0:
            #keep trying until you can load the html page. there's a bit of trouble with SUPERB
            try:
                self.page = requests.get(self.survey_url)
            except requests.exceptions.ConnectionError:
                log.error("Unable to read URL '{}'".format(self.survey_url))
                return
            self.update = Time.now()
            self.soup = BeautifulSoup(self.page.content, "html.parser")
            tables = self.soup.find_all(name="table")

        if self.survey_name == "SUPERB":
            # so far this works for SUPERB
            self.raw_table = tables[1].find(name="tr")
        elif self.survey_name == "HTRU-S Low-latitude":
            self.raw_table = tables[1]
        elif self.survey_name == "DMB" or self.survey_name == "GBT350":
            # this is very hacky
            # but the HTML seems to be missing /tr tags which breaks the parsing
            s = str(tables[0].findChildren("tr")[0])
            sout = s.replace("<tr>", "</tr><tr>")[5:].replace("<td>", "</td><td>")
            soup2 = BeautifulSoup(sout, "html.parser")
            self.raw_table = soup2
        else:
            self.raw_table = tables[self.table_index]

        self.rows = self.raw_table.find_all(name="tr")
        pulsar = []
        period = []
        DM = []
        RA = []
        Dec = []
        for row in self.rows[self.start_row :]:
            # iterate over each row in the table
            # each row represents a pulsar (usually)
            cols = row.find_all(name="td")
            if (
                (len(cols) < 3)
                or ("pulsar" in cols[self.pulsar_column].text.lower())
                or ("name" in cols[self.pulsar_column].text.lower())
            ):
                continue
            name = cols[self.pulsar_column].text
            # replace some dashes with minus signs
            name = name.replace(chr(8211), "-")
            name = name.replace(chr(8722), "-")
            name = re.sub(r"[^J\d\+-\.A-Za-z]", "", name)
            if name.startswith("FRB") or len(name) == 0:
                continue
            pulsar.append(name.strip())
            P = cols[self.period_column].text
            # special cases and unit conversion
            P = re.sub(r"[^\d\.]", "", P)
            if self.period_units == "ms":
                try:
                    period.append(float(P))
                except ValueError:
                    period.append(np.nan)
            elif self.period_units == "s":
                try:
                    period.append(float(P) * 1000)
                except ValueError:
                    period.append(np.nan)
            try:
                dm = re.sub(r"[^\d\.]", "", cols[self.DM_column].text)
                DM.append(float(dm))
            except ValueError as e:
                log.error(
                    "Error parsing DM value of '{}' for pulsar '{}': {}".format(
                        cols[self.DM_column].text, pulsar[-1], e
                    )
                )
                return
            if self.ra_column is None or self.dec_column is None:
                try:
                    coord = name_to_position(pulsar[-1])
                except:
                    log.warning(
                        "Unable to parse pulsar '{}' to determine coordiates; assuming (0,0)".format(
                            pulsar[-1]
                        )
                    )
                    coord = SkyCoord(0 * u.deg, 0 * u.deg)
            else:
                ra_text = re.sub(r"[^\d:\.]", "", cols[self.ra_column].text)
                # some of the HTML tables have a non-breaking hyphen (Unicode 8209)
                # instead of a hyphen
                # convert it
                dec_text = cols[self.dec_column].text
                if chr(8209) in dec_text:
                    dec_text = dec_text.replace(chr(8209), "-")
                dec_text = re.sub(r"[^\d:\.\+-]", "", dec_text)
                if len(ra_text) == 0 or len(dec_text) == 0:
                    try:
                        coord = name_to_position(pulsar[-1])
                    except:
                        log.warning(
                            "No RA/Dec available and unable to parse pulsar '{}' to determine coordiates; assuming (0,0)".format(
                                pulsar[-1]
                            )
                        )
                        coord = SkyCoord(0 * u.deg, 0 * u.deg)
                else:
                    try:
                        coord = SkyCoord(
                            ra_text,
                            dec_text,
                            frame=self.coordinate_frame,
                            unit=(self.ra_unit, self.dec_unit),
                        ).icrs
                    except ValueError as e:
                        log.error(
                            "Error parsing position values of '{},{}' for pulsar '{}': {}".format(
                                cols[self.ra_column].text,
                                cols[self.dec_column].text,
                                pulsar[-1],
                                e,
                            )
                        )
                        return
            if coord is None:
                log.warning(
                    "Unable to parse pulsar '{}'; assuming (0,0).".format(pulsar[-1])
                )
                coord = SkyCoord(0 * u.deg, 0 * u.deg)
            RA.append(coord.ra.deg)
            Dec.append(coord.dec.deg)
            if (
                len(pulsar) >= 2
                and pulsar[-1] == pulsar[-2]
                and period[-1] == period[-2]
                and DM[-1] == DM[-2]
            ):
                log.warning(
                    f"Identified apparent duplicate:\n\t{pulsar[-1]} {period[-1]} {DM[-1]}\n\t{pulsar[-2]} {period[-2]} {DM[-2]}\nDeleting..."
                )
                # it's a duplicate
                del pulsar[-1]
                del period[-1]
                del DM[-1]
                del RA[-1]
                del Dec[-1]

        self.data = Table(
            [
                Column(pulsar, name="PSR"),
                Column(RA, name="RA", unit=u.deg, format="%.6f"),
                Column(Dec, name="Dec", unit=u.deg, format="%.6f"),
                Column(period, name="P", unit=u.ms, format="%.2f"),
                Column(DM, name="DM", unit=u.pc / u.cm**3, format="%.2f"),
            ]
        )
        end_time = time.time()
        log.info(
            "Read data for {} pulsars for survey '{}' in {:.2f}s at {}".format(
                len(self.data),
                self.survey_name,
                end_time - start_time,
                self.update.to_value("iso", subfmt="date_hm"),
            )
        )
        self.data.meta["url"] = self.survey_url
        self.data.meta["survey"] = self.survey_name
        self.data.meta["date"] = self.update


@PulsarSurvey.register("ATNF")
class ATNFPulsarSurvey(PulsarSurvey):
    """
    ATNFPulsarSurvey(PulsarSurvey)

    subclass appropriate for ATNF pulsar database
    which returns plain-text table (no HTML) but in a HTML table
    """

    def __init__(
        self,
        survey_name: str = None,
        survey_specs: dict = None,
    ):
        self.survey_name = survey_name
        self.load_specs(survey_specs)

        if self.survey_name == "ATNF":
            start_time = time.time()
            try:
                self.page = requests.get(self.survey_url)
            except requests.exceptions.ConnectionError:
                log.error("Unable to read URL '{}'".format(self.survey_url))
                return
            self.update = Time.now()
            self.soup = BeautifulSoup(self.page.content, "html.parser")
            self.raw_table = self.soup.find(name="pre").text
            data = ascii.read(
                self.raw_table.replace("#", "N"),
                comment="----",
                fill_values=("*", -99),
                data_start=2,
            )
            coord = SkyCoord(data["RAJ"], data["DECJ"], unit=("hour", "deg"))
            data["P0"].unit = u.s
            data["DM"].unit = u.pc / u.cm**3
            data["NAME"].name = "PSR"
            self.data = Table(
                (
                    data["PSR"],
                    Column(coord.ra.deg * u.deg, name="RA", unit=u.deg, format="%.6f"),
                    Column(
                        coord.dec.deg * u.deg, name="Dec", unit=u.deg, format="%.6f"
                    ),
                    Column(data["P0"].to(u.ms), name="P", format="%.2f"),
                    data["DM"],
                )
            )
        end_time = time.time()
        log.info(
            "Read data for {} pulsars for survey '{}' in {:.2f}s at {}".format(
                len(self.data),
                self.survey_name,
                end_time - start_time,
                self.update.to_value("iso", subfmt="date_hm"),
            )
        )
        self.data.meta["url"] = self.survey_url
        self.data.meta["survey"] = self.survey_name
        self.data.meta["date"] = self.update


@PulsarSurvey.register("JSON")
class JSONPulsarSurvey(PulsarSurvey):
    """
    JSONPulsarSurvey(PulsarSurvey)


    subclass for surveys that return JSON objects
    currently JSON keys only defined for CHIME
    """

    def __init__(
        self,
        survey_name: str = None,
        survey_specs: dict = None,
    ):
        self.survey_name = survey_name
        self.load_specs(survey_specs)

        # read as JSON
        start_time = time.time()
        req = urllib.request.Request(self.survey_url)
        try:
            response = urllib.request.urlopen(req)
        except urllib.error.URLError as e:
            if hasattr(e, "reason"):
                log.error(
                    "Failed to reach server '{}': {}".format(self.survey_url, e.reason)
                )
            elif hasattr(e, "code"):
                log.error(
                    "Server '{}' could not fulfill request: code {}".format(
                        self.survey_url, e.code
                    )
                )
            return
        self.raw_table = json.loads(response.read().decode())
        self.update = Time.now()
        pulsar = []
        period = []
        DM = []
        RA = []
        Dec = []
        for key in self.raw_table.keys():
            pulsar.append(key)
            if self.ra_key is not None and self.dec_key is not None:
                coord = SkyCoord(
                    extract_from_json(self.raw_table[key], self.ra_key),
                    extract_from_json(self.raw_table[key], self.dec_key),
                    unit=("hour", "deg"),
                )
            else:
                try:
                    coord = name_to_position(pulsar[-1])
                except:
                    log.warning(
                        "No RA/Dec available and unable to parse pulsar '{}' to determine coordiates; assuming (0,0)".format(
                            pulsar[-1]
                        )
                    )
                    coord = SkyCoord(0 * u.deg, 0 * u.deg)
            RA.append(coord.ra.deg)
            Dec.append(coord.dec.deg)
            if self.period_units == "ms":
                try:
                    period.append(
                        float(extract_from_json(self.raw_table[key], self.period_key))
                    )
                except TypeError:
                    period.append(np.nan)
            elif self.period_units == "s":
                try:
                    period.append(
                        float(extract_from_json(self.raw_table[key], self.period_key))
                        * 1000
                    )
                except TypeError:
                    period.append(np.nan)

            DM.append(extract_from_json(self.raw_table[key], self.dm_key))

        self.data = Table(
            [
                Column(pulsar, name="PSR"),
                Column(RA, name="RA", unit=u.deg, format="%.6f"),
                Column(Dec, name="Dec", unit=u.deg, format="%.6f"),
                Column(period, name="P", unit=u.ms, format="%.2f"),
                Column(DM, name="DM", unit=u.pc / u.cm**3, format="%.2f"),
            ]
        )
        end_time = time.time()
        log.info(
            "Read data for {} pulsars for survey '{}' in {:.2f}s at {}".format(
                len(self.data),
                self.survey_name,
                end_time - start_time,
                self.update.to_value("iso", subfmt="date_hm"),
            )
        )
        self.data.meta["url"] = self.survey_url
        self.data.meta["survey"] = self.survey_name
        self.data.meta["date"] = self.update

@PulsarSurvey.register("CSV")
class CSVPulsarSurvey(PulsarSurvey):
    """
    ASCIIPulsarSurvey(PulsarSurvey)

    subclass appropriate for ASCII pulsar database
    which returns plain-text table (no HTML)
    """

    def __init__(
        self, survey_name: str = None, survey_specs: dict = None,
    ):
        self.survey_name = survey_name
        self.load_specs(survey_specs)

        start_time = time.time()
        try:
            self.page = requests.get(self.survey_url)
        except requests.exceptions.ConnectionError:
            log.error("Unable to read URL '{}'".format(self.survey_url))
            return
        self.update = Time.now()
        self.raw_table = self.page.content.decode("utf-8")
        reader = csv.reader(self.raw_table.split('\n'))
        ra = []
        dec = []
        dm = []
        name = []
        distance = []
        period = []
        for i,row in enumerate(reader):
            try:
                if i>0:
                    name.append(row[self.pulsar_column])
                    ra.append(row[self.ra_column])
                    dec.append(row[self.dec_column])

                    d_tmp = row[self.dist_column]
                    if d_tmp=='':
                        d_tmp=-1
                    else:
                        d_tmp=float(d_tmp)
                    distance.append(d_tmp)
                    if self.DM_column:
                        #if there is no dm_column
                        dm_tmp = row[self.DM_column]
                        if dm_tmp=='':
                            dm_tmp=-1
                        else:
                            dm_tmp=float(dm_tmp)
                    elif d_tmp!=-1:
                        #if there is not, but there is dist_column, we can use ne2001
                        sky_coords = SkyCoord(ra[-1],dec[-1],unit=(u.hourangle,u.deg))
                        dm_tmp,tau_sc = pygedm.dist_to_dm(sky_coords.galactic.l,sky_coords.galactic.b,d_tmp*1000,method='ymw16')
                        dm_tmp = dm_tmp.value
                    else:
                        dm_tmp=-1
                    dm.append(dm_tmp)
                    p=row[self.period_column]
                    if p=='':
                        p=-1
                    else:
                        p=float(p)
                    period.append(p)
            except Exception as e:
                pass
                #print(e)
        # if self.ra_unit == 'hour':
        #     ra = np.array(ra)*u.hourangle
        # else:
        #     ra = np.array(ra)*u.deg

        # dec = np.array(dec)*u.hourangle
        if self.ra_unit=='hour':
            unit_ra = u.hourangle
        else:
            unit_ra = u.deg
        if self.dec_unit=='deg':
            unit_dec = u.deg
        else:
            unit_dec = u.deg

        coord = SkyCoord(
            ra=ra,
            dec=dec,
            unit=(unit_ra, unit_dec),
            frame=self.coordinate_frame,
        ).icrs
        if self.period_units == "s":
            period = np.array(period)*u.s
        else:
            period = np.array(period)*u.ms

        #dm = np.array(dm)* (u.pc / u.cm ** 3)
        name = np.array(name)
        self.data = Table(
            (
                Column(name, name="PSR"),
                Column(coord.ra.deg * u.deg, name="RA", unit=u.deg, format="%.6f"),
                Column(coord.dec.deg * u.deg, name="Dec", unit=u.deg, format="%.6f"),
                Column(period.to(u.ms), name="P", format="%.2f"),
                Column(dm, name="DM", unit=u.pc / u.cm ** 3, format="%.2f"),
            )
        )
        end_time = time.time()
        log.info(
            "Read data for {} pulsars for survey '{}' in {:.2f}s at {}".format(
                len(self.data),
                self.survey_name,
                end_time - start_time,
                self.update.to_value("iso", subfmt="date_hm"),
            )
        )
        self.data.meta["url"] = self.survey_url
        self.data.meta["survey"] = self.survey_name
        self.data.meta["date"] = self.update

@PulsarSurvey.register("XB")
class XB_PulsarSurvey(PulsarSurvey):
    """
    ASCIIPulsarSurvey(PulsarSurvey)
    This class is used for both HMXB and LMXB catalogues downloaded
    subclass appropriate for ASCII pulsar database
    which returns plain-text table (no HTML)
    """

    def __init__(
        self, survey_name: str = None, survey_specs: dict = None,
    ):
        self.survey_name = survey_name
        self.load_specs(survey_specs)
        self.update = Time.now()
        start_time = time.time()
        data = ascii.read(self.filename,data_start=1)
        ra = data[self.ra_column]
        dec = data[self.dec_column]
        #it comes in this weird format sometimes seperated by 1 space, sometimes two, it's quite annoying, we'll split by the + or - sign every one has
        coord = SkyCoord(
            ra,
            dec,
            unit=(self.ra_unit, self.dec_unit),
            frame=self.coordinate_frame,
        ).icrs
        data.columns[self.pulsar_column].name = "PSR"
        if self.DM_column==None:
            self.data = Table(
                (
                    data["PSR"],
                    Column(coord.ra.deg * u.deg, name="RA", unit=u.deg, format="%.6f"),
                    Column(coord.dec.deg * u.deg, name="Dec", unit=u.deg, format="%.6f"),
                    Column(np.zeros(len(coord.ra.deg)), name="P", format="%.2f"),
                    Column(np.zeros(len(coord.ra.deg)), name="DM", unit=u.pc / u.cm ** 3, format="%.2f"),

                )
            )
        else:
            dm = data[self.DM_column]
            self.data = Table(
                (
                    data["PSR"],
                    Column(coord.ra.deg * u.deg, name="RA", unit=u.deg, format="%.6f"),
                    Column(coord.dec.deg * u.deg, name="Dec", unit=u.deg, format="%.6f"),
                    Column(np.zeros(len(coord.ra.deg)), name="P", format="%.2f"),
                    Column(dm, name="DM", unit=u.pc / u.cm ** 3, format="%.2f"),

                )
            )
            # print(self.data)
        end_time = time.time()
        self.data.meta["url"] = self.survey_url
        self.data.meta["survey"] = self.survey_name
        self.data.meta["date"] = self.update
        print("Done")


@PulsarSurvey.register("RK")
class LMXB_RK_PulsarSurvey(PulsarSurvey):
    """
    ASCIIPulsarSurvey(PulsarSurvey)

    subclass appropriate for ASCII pulsar database
    which returns plain-text table (no HTML)
    """

    def __init__(
        self, survey_name: str = None, survey_specs: dict = None,
    ):
        self.survey_name = survey_name
        self.load_specs(survey_specs)
        self.update = Time.now()
        start_time = time.time()
        data = ascii.read(self.filename)
        radec = data[self.ra_column]
        #it comes in this weird format sometimes seperated by 1 space, sometimes two, it's quite annoying, we'll split by the + or - sign every one has
        ra = []
        dec = []
        for rad in radec:
            if rad.find('+')!=-1:
                ra.append(rad[0:rad.find('+')])
                dec.append(rad[rad.find('+'):])
            elif rad.find('-')!=-1:
                ra.append(rad[1:rad.find('-')])
                dec.append(rad[rad.find('-'):])
        coord = SkyCoord(
            ra,
            dec,
            unit=(self.ra_unit, self.dec_unit),
            frame=self.coordinate_frame,
        ).icrs
        data.columns[self.pulsar_column].name = "PSR"
        self.data = Table(
            (
                data["PSR"],
                Column(coord.ra.deg * u.deg, name="RA", unit=u.deg, format="%.6f"),
                Column(coord.dec.deg * u.deg, name="Dec", unit=u.deg, format="%.6f"),
                Column(np.zeros(len(coord.ra.deg)), name="P", format="%.2f"),
                Column(np.zeros(len(coord.ra.deg)), name="DM", unit=u.pc / u.cm ** 3, format="%.2f"),

            )
        )
        end_time = time.time()
        self.data.meta["url"] = self.survey_url
        self.data.meta["survey"] = self.survey_name
        self.data.meta["date"] = self.update


        print("Done")


@PulsarSurvey.register("ASCII")
class ASCIIPulsarSurvey(PulsarSurvey):
    """
    ASCIIPulsarSurvey(PulsarSurvey)

    subclass appropriate for ASCII pulsar database
    which returns plain-text table (no HTML)
    """

    def __init__(
        self,
        survey_name: str = None,
        survey_specs: dict = None,
    ):
        self.survey_name = survey_name
        self.load_specs(survey_specs)

        start_time = time.time()
        try:
            self.page = requests.get(self.survey_url)
        except requests.exceptions.ConnectionError:
            log.error("Unable to read URL '{}'".format(self.survey_url))
            return
        self.update = Time.now()
        self.raw_table = self.page.content.decode("utf-8")
        data = ascii.read(
            self.raw_table,
            format="no_header",
            fill_values=(("*", -99), ("N/A", -99), ("unk", -99)),
        )
        coord = SkyCoord(
            data.columns[self.ra_column],
            data.columns[self.dec_column],
            unit=(self.ra_unit, self.dec_unit),
            frame=self.coordinate_frame,
        ).icrs
        data.columns[self.period_column].name = "P"
        if self.period_units == "s":
            data["P"].unit = u.s
        else:
            data["P"].unit = u.ms
        data.columns[self.DM_column].name = "DM"
        data["DM"].unit = u.pc / u.cm**3
        data.columns[self.pulsar_column].name = "PSR"
        self.data = Table(
            (
                data["PSR"],
                Column(coord.ra.deg * u.deg, name="RA", unit=u.deg, format="%.6f"),
                Column(coord.dec.deg * u.deg, name="Dec", unit=u.deg, format="%.6f"),
                Column(data["P"].to(u.ms), name="P", format="%.2f"),
                data["DM"],
            )
        )
        end_time = time.time()
        log.info(
            "Read data for {} pulsars for survey '{}' in {:.2f}s at {}".format(
                len(self.data),
                self.survey_name,
                end_time - start_time,
                self.update.to_value("iso", subfmt="date_hm"),
            )
        )
        self.data.meta["url"] = self.survey_url
        self.data.meta["survey"] = self.survey_name
        self.data.meta["date"] = self.update


class PulsarTable:
    """
    PulsarTable

    construct a table containing the results of the individual surveys, either from cached copies or by direct queries

    adds columns to table with:
    survey: survey name
    retrieval date: date survey content was retrieved

    has method search() which allows cone searches (with or without DM constraints)

    Args:
        directory (str, optional): directory to search for cached files.  Defaults to current directory

    """

    def __init__(self, directory: str = None):
        if directory is None:
            directory = os.path.curdir
        self.directory = os.path.abspath(directory)
        data = []
        for survey in Surveys:
            surveyfile = os.path.join(self.directory, "{}.hdf5".format(survey))
            if os.path.exists(surveyfile):
                data.append(Table.read(surveyfile, path="data"))
                log.info(
                    "Read survey '{}' from {}: found {} pulsars".format(
                        survey, surveyfile, len(data[-1])
                    )
                )
            else:
                log.info(
                    "Cannot find cached survey '{}' at {}: loading...".format(
                        survey, surveyfile
                    )
                )
                out = PulsarSurvey.read(
                    survey_name=survey,
                    survey_specs=Surveys[survey],
                )
                data.append(out.data)
            data[-1].add_column(
                Column(np.array([survey] * len(data[-1])), name="survey")
            )
            data[-1].add_column(
                Column(
                    np.array([data[-1].meta["date"]] * len(data[-1])),
                    name="retrieval date",
                )
            )
            data[-1].meta = {}
        self.data = vstack(data)
        self.coord = SkyCoord(self.data["RA"], self.data["Dec"])
        if not isinstance(self.data["P"], MaskedColumn):
            self.data["P"] = MaskedColumn(self.data["P"], mask=np.isnan(self.data["P"]))
        if not isinstance(self.data["DM"], MaskedColumn):
<<<<<<< HEAD
            self.data["DM"] = MaskedColumn(self.data["DM"], mask=np.isnan(self.data["DM"]))
=======
            self.data["DM"] = MaskedColumn(
                self.data["DM"], mask=np.isnan(self.data["DM"])
            )
>>>>>>> ae5b3acb

    def search(
        self,
        coord: SkyCoord,
        ra_tol: float = None,
        dec_tol: float = None,
        radius: u.quantity.Quantity = 1 * u.deg,
        DM: float = None,
        DM_tolerance: float = 10,
        return_json: bool = False,
        return_native: bool = True,
        deduplicate: typing.Union[bool, str] = False,
    ):
        """
        returns an astropy.table object with the sources that match the given criteria
        or a JSON object if return_json=True

        Args:
            coord (SkyCoord): position to search around (icrs or galactic)
            radius (u.quantity.Quantity, optional): radius to search
            DM (float, optional): central DM constraint (if None, do no DM cut)
            DM_tolerance (float, optional): DM tolerance for constraint
            return_json (bool, optional): return JSON instead of Table
            return_native (bool, optional): return in the same coordinates as the input
            deduplicate (bool or str, optional): deduplicate results (if "hide", will suppress duplicates)

        Returns:
            Table or dict
        """
        #lets not use the separation method
        if ra_tol:
            ras = self.coord.ra.deg
            decs = self.coord.dec.deg
            ra_d = np.abs(ras - coord.ra.deg)
            dec_d = np.abs(decs - coord.dec.deg)
            distance = np.sqrt(ra_d**2+dec_d**2)
            good = (dec_d<dec_tol)&(ra_d<ra_tol)
            i = np.argsort(distance)
            distance = distance[i]
            good = good[i]
            data = self.data[i]
        else:
            distance = self.coord.separation(coord)
            i = np.argsort(distance)
            distance = distance[i]
            #distance = np.array(list(d.deg for d in distance))
            data = self.data[i]
            good = distance < radius
        if DM is not None and DM_tolerance is not None:
            good = good & (np.fabs(data["DM"].data - DM) < DM_tolerance)
        output = data[good]
        output.add_column(Column(distance[good], name="Distance", format=".4f"))
        if deduplicate:
            deduplicate_table(output)
            if isinstance(deduplicate, str) and deduplicate.lower() == "hide":
                orig_length = len(output)
                output = output[output["Duplicate?"] == None]
                output.remove_column("Duplicate?")
                log.debug(
                    "Deduplication removed {} pulsars".format(orig_length - len(output))
                )

        if coord.name == "galactic" and return_native:
            g = self.coord[i][good].galactic
            output.add_column(Column(g.l, name="l", format=".6f"), index=1)
            output.add_column(Column(g.b, name="b", format=".6f"), index=2)
            output.remove_columns(["RA", "Dec"])
        if not return_json:
            return output
        if np.any(output["DM"].mask):
            DM_output = output["DM"].data
            DM_output[output["DM"].mask] = -999
            output["DM"] = DM_output
        if np.any(output["P"].mask):
            P_output = output["P"].data
            P_output[output["P"].mask] = -999
            output["P"] = P_output
        output_dict = {}
        if coord.name == "galactic" and return_native:
            output_dict["searchl"] = {
                "display_name": "Search l (deg)",
                "value": coord.l.deg,
            }
            output_dict["searchb"] = {
                "display_name": "Search b (deg)",
                "value": coord.b.deg,
            }
            output_dict["searchcoord"] = {
                "display_name": "Search Coord",
                "value": coord.to_string(),
            }
        else:
            # return ICRS by default
            output_dict["searchra"] = {
                "display_name": "Search RA (deg)",
                "value": coord.ra.deg,
            }
            output_dict["searchdec"] = {
                "display_name": "Search Dec (deg)",
                "value": coord.dec.deg,
            }
            output_dict["searchcoord"] = {
                "display_name": "Search Coord",
                "value": coord.to_string("hmsdms", sep=":"),
            }
        output_dict["searchrad"] = {
            "display_name": "Search Radius (deg)",
            "value": radius.value,
        }
        if DM is not None and DM_tolerance is not None:
            output_dict["searchdm"] = {"display_name": "Search DM", "value": DM}
            output_dict["searchdmtolerance"] = {
                "display_name": "DM Tolerance",
                "value": DM_tolerance,
            }

        output_dict["nmatches"] = len(output)

        for row in output:
            key = row["PSR"]
            if coord.name == "galactic" and return_native:
                lon_key = "l"
                lon_value = {"display_name": "l (deg)", "value": row["l"]}
                lat_key = "b"
                lat_value = {"display_name": "b (deg)", "value": row["b"]}

            else:
                lon_key = "ra"
                lon_value = {"display_name": "RA (deg)", "value": row["RA"]}
                lat_key = "dec"
                lat_value = {"display_name": "Dec (deg)", "value": row["Dec"]}

            output_dict[key] = {
                lon_key: lon_value,
                lat_key: lat_value,
                "period": {"display_name": "Spin Period (ms)", "value": row["P"]},
                "dm": {"display_name": "DM (pc/cc)", "value": row["DM"]},
                "survey": {"display_name": "Survey", "value": row["survey"]},
                "url": {
                    "display_name": "Survey URL",
                    "value": Surveys[row["survey"]]["url"],
                },
                "distance": {
                    "display_name": "Distance (deg)",
                    "value": row["Distance"],
                },
                "date": {
                    "display_name": "Retrieval Date",
                    "value": row["retrieval date"].to_value("iso", subfmt="date_hm"),
                },
            }
            if deduplicate:
                if isinstance(deduplicate, bool) or (
                    isinstance(deduplicate, str) and deduplicate.lower() != "hide"
                ):
                    output_dict[key]["duplicate"] = {
                        "display_name": "Duplicate?",
                        "value": row["Duplicate?"],
                    }

        return output_dict<|MERGE_RESOLUTION|>--- conflicted
+++ resolved
@@ -1109,13 +1109,9 @@
         if not isinstance(self.data["P"], MaskedColumn):
             self.data["P"] = MaskedColumn(self.data["P"], mask=np.isnan(self.data["P"]))
         if not isinstance(self.data["DM"], MaskedColumn):
-<<<<<<< HEAD
-            self.data["DM"] = MaskedColumn(self.data["DM"], mask=np.isnan(self.data["DM"]))
-=======
             self.data["DM"] = MaskedColumn(
                 self.data["DM"], mask=np.isnan(self.data["DM"])
             )
->>>>>>> ae5b3acb
 
     def search(
         self,
