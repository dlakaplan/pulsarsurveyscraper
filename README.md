--- conflicted
+++ resolved
@@ -24,14 +24,8 @@
 ```
 
 ## Requirements:
-<<<<<<< HEAD
 * `astropy`, `h5py`, `pyyaml`, `beautifulsoup4`, `requests`, `fpdf2`, `pdf2image`
 * `poppler` (via `conda-forge`)
-
-=======
-* `astropy`, `json`, `h5py`, `pyyaml`, `beautifulsoup4`, `requests`
-* output requires `fpdf2`, `pyfpdf`, `poppler`
->>>>>>> ce6bfdf9
 
 ## Surveys:
 * [AO327](http://www.naic.edu/~deneva/drift-search/index.html)
